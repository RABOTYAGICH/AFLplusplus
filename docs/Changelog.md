--- conflicted
+++ resolved
@@ -16,10 +16,7 @@
     - if the target becomes unavailable check out out/default/error.txt
       for an indicator why
     - AFL_CAL_FAST was a dead env, now does the same as AFL_FAST_CAL
-<<<<<<< HEAD
     - reverse read the queue on resumes (more effective)
-=======
->>>>>>> 7bcd4e29
   - afl-cc:
     - Update to COMPCOV/laf-intel that speeds up the instrumentation
       process a lot - thanks to Michael Rodler/f0rki for the PR!
@@ -28,27 +25,17 @@
     - support partial linking
     - We do support llvm versions from 3.8 to 5.0 again
   - frida_mode:
-<<<<<<< HEAD
     - several fixes for cmplog
     - remove need for AFL_FRIDA_PERSISTENT_RETADDR_OFFSET
     - feature parity of aarch64 with intel now (persistent, cmplog,
       in-memory testcases, asan)
   - qemu_mode:
     - performance fix when cmplog was used
+  - afl-cmin and afl-showmap -i do now descend into subdirectories
+    (like afl-fuzz does) - note that afl-cmin.bash does not!
   - afl_analyze:
     - fix timeout handling
     - add forkserver support for better performance
-  - afl-cmin and afl-showmap -i do now descend into subdirectories
-    (like afl-fuzz does) - note that afl-cmin.bash does not!
-=======
-    - fix for cmplog
-    - remove need for AFL_FRIDA_PERSISTENT_RETADDR_OFFSET
-    - feature parity of aarch64 with intel now (persistent, cmplog,
-      in-memory testcases, asan)
-  - afl_analyze:
-    - fix timeout handling
-    - add forkserver support for better performance
->>>>>>> 7bcd4e29
   - ensure afl-compiler-rt is built for gcc_module
 
 ### Version ++3.13c (release)
