--- conflicted
+++ resolved
@@ -200,18 +200,6 @@
   IN_REPO=1
 endif
 
-<<<<<<< HEAD
-=======
-ifdef STATIC
-  $(info Compiling static version of binaries)
-  # Disable python for static compilation to simplify things
-  PYTHON_OK=0
-  PYFLAGS=
-  COMPILE_STATIC = -static
-  LDFLAGS += -lm
-endif
-
->>>>>>> bdd2a412
 ASAN_CFLAGS=-fsanitize=address -fstack-protector-all -fno-omit-frame-pointer
 ASAN_LDFLAGS=-fsanitize=address -fstack-protector-all -fno-omit-frame-pointer
 
