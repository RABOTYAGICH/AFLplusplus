--- conflicted
+++ resolved
@@ -181,13 +181,8 @@
 .NOTPARALLEL: clean
 
 clean:
-<<<<<<< HEAD
-	rm -f $(PROGS) afl-as as afl-g++ afl-clang afl-clang++ *.o *~ a.out core core.[1-9][0-9]* *.stackdump test .test .test1 .test2 test-instr .test-instr0 .test-instr1 qemu_mode/qemu-2.10.0.tar.bz2 afl-qemu-trace
-	rm -rf out_dir qemu_mode/qemu-2.10.0
-=======
-	rm -f $(PROGS) afl-as as afl-g++ afl-clang afl-clang++ *.o *~ a.out core core.[1-9][0-9]* *.stackdump test .test test-instr .test-instr0 .test-instr1 qemu_mode/qemu-3.1.0.tar.xz afl-qemu-trace
+	rm -f $(PROGS) afl-as as afl-g++ afl-clang afl-clang++ *.o *~ a.out core core.[1-9][0-9]* *.stackdump test .test .test1 .test2 test-instr .test-instr0 .test-instr1 qemu_mode/qemu-3.1.0.tar.xz afl-qemu-trace
 	rm -rf out_dir qemu_mode/qemu-3.1.0
->>>>>>> 4a80dbdd
 	$(MAKE) -C llvm_mode clean
 	$(MAKE) -C libdislocator clean
 	$(MAKE) -C libtokencap clean
