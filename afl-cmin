#!/usr/bin/env sh
export AFL_QUIET=1
export ASAN_OPTIONS=detect_leaks=0
THISPATH=`dirname ${0}`
export PATH="${THISPATH}:$PATH"
awk -f - -- ${@+"$@"} <<'EOF'
#!/usr/bin/awk -f

# awk script to minimize a test corpus of input files
#
# based on afl-cmin bash script written by Michal Zalewski
# rewritten by Heiko Eißfeldt (hexcoder-)
# tested with:
#   gnu awk (x86 Linux)
#   bsd awk (x86 *BSD)
#   mawk (arm32 raspbian)
#
# uses getopt.awk package from Arnold Robbins
#
# external tools used by this script:
# test
# grep
# rm
# mkdir
# ln
# cp
# pwd
# type
# cd
# find
# stat
# sort
# cut
# and afl-showmap from this project :-)

# getopt.awk --- Do C library getopt(3) function in awk

# External variables:
#    Optind -- index in ARGV of first nonoption argument
#    Optarg -- string value of argument to current option
#    Opterr -- if nonzero, print our own diagnostic
#    Optopt -- current option letter

# Returns:
#    -1     at end of options
#    "?"    for unrecognized option
#    <c>    a character representing the current option

# Private Data:
#    _opti  -- index in multiflag option, e.g., -abc

function getopt(argc, argv, options,    thisopt, i)
{
    if (length(options) == 0)    # no options given
        return -1

    if (argv[Optind] == "--") {  # all done
        Optind++
        _opti = 0
        return -1
    } else if (argv[Optind] !~ /^-[^:\t ]/) {
        _opti = 0
        return -1
    }
    if (_opti == 0)
        _opti = 2
    thisopt = substr(argv[Optind], _opti, 1)
    Optopt = thisopt
    i = index(options, thisopt)
    if (i == 0) {
        if (Opterr)
            printf("%c -- invalid option\n", thisopt) > "/dev/stderr"
        if (_opti >= length(argv[Optind])) {
            Optind++
            _opti = 0
        } else
            _opti++
        return "?"
    }
    if (substr(options, i + 1, 1) == ":") {
        # get option argument
        if (length(substr(argv[Optind], _opti + 1)) > 0)
            Optarg = substr(argv[Optind], _opti + 1)
        else
            Optarg = argv[++Optind]
        _opti = 0
    } else
        Optarg = ""
    if (_opti == 0 || _opti >= length(argv[Optind])) {
        Optind++
        _opti = 0
    } else
        _opti++
    return thisopt
}

function usage() {
   print \
"afl-cmin [ options ] -- /path/to/target_app [ ... ]\n" \
"\n" \
"Required parameters:\n" \
"  -i dir        - input directory with starting corpus\n" \
"  -o dir        - output directory for minimized files\n" \
"\n" \
"Execution control settings:\n" \
"  -f file       - location read by the fuzzed program (stdin)\n" \
"  -m megs       - memory limit for child process ("mem_limit" MB)\n" \
"  -t msec       - run time limit for child process (none)\n" \
"  -O            - use binary-only instrumentation (FRIDA mode)\n" \
"  -Q            - use binary-only instrumentation (QEMU mode)\n" \
"  -U            - use unicorn-based instrumentation (unicorn mode)\n" \
"\n" \
"Minimization settings:\n" \
"  -C            - keep crashing inputs, reject everything else\n" \
"  -e            - solve for edge coverage only, ignore hit counts\n" \
"\n" \
"For additional tips, please consult README.md\n" \
"\n" \
"Environment variables used:\n" \
"AFL_ALLOW_TMP: allow unsafe use of input/output directories under {/var}/tmp\n" \
"AFL_CRASH_EXITCODE: optional child exit code to be interpreted as crash\n" \
"AFL_FORKSRV_INIT_TMOUT: time the fuzzer waits for the forkserver to come up\n" \
"AFL_KEEP_TRACES: leave the temporary <out_dir>/.traces directory\n" \
"AFL_KILL_SIGNAL: Signal delivered to child processes on timeout (default: SIGKILL)\n" \
<<<<<<< HEAD
=======
"AFL_NO_FORKSRV: run target via execve instead of using the forkserver\n" \
>>>>>>> c55f7af6
"AFL_PATH: path for the afl-showmap binary if not found anywhere in PATH\n" \
"AFL_PRINT_FILENAMES: If set, the filename currently processed will be " \
      "printed to stdout\n" \
"AFL_SKIP_BIN_CHECK: skip afl instrumentation checks for target binary\n"
   exit 1
}

function exists_and_is_executable(binarypath) {
  return 0 == system("test -f "binarypath" -a -x "binarypath)
}

BEGIN {
  print "corpus minimization tool for afl++ (awk version)\n"

  # defaults
  extra_par = ""
  AFL_CMIN_CRASHES_ONLY = ""

  # process options
  Opterr = 1    # default is to diagnose
  Optind = 1    # skip ARGV[0]
  while ((_go_c = getopt(ARGC, ARGV, "hi:o:f:m:t:eCOQU?")) != -1) {
    if (_go_c == "i") {
      if (!Optarg) usage()
      if (in_dir) { print "Option "_go_c" is only allowed once" > "/dev/stderr"}
      in_dir = Optarg
      continue
    } else 
    if (_go_c == "o") {
      if (!Optarg) usage()
      if (out_dir) { print "Option "_go_c" is only allowed once" > "/dev/stderr"}
      out_dir = Optarg
      continue
    } else 
    if (_go_c == "f") {
      if (!Optarg) usage()
      if (stdin_file) { print "Option "_go_c" is only allowed once" > "/dev/stderr"}
      stdin_file = Optarg
      continue
    } else 
    if (_go_c == "m") {
      if (!Optarg) usage()
      if (mem_limit) { print "Option "_go_c" is only allowed once" > "/dev/stderr"}
      mem_limit = Optarg
      mem_limit_given = 1
      continue
    } else 
    if (_go_c == "t") {
      if (!Optarg) usage()
      if (timeout) { print "Option "_go_c" is only allowed once" > "/dev/stderr"}
      timeout = Optarg
      continue
    } else 
    if (_go_c == "C") {
      AFL_CMIN_CRASHES_ONLY = "AFL_CMIN_CRASHES_ONLY=1 "
      continue
    } else 
    if (_go_c == "e") {
      extra_par = extra_par " -e"
      continue
    } else 
    if (_go_c == "O") {
      if (frida_mode) { print "Option "_go_c" is only allowed once" > "/dev/stderr"}
      extra_par = extra_par " -O"
      frida_mode = 1
      continue
    } else 
    if (_go_c == "Q") {
      if (qemu_mode) { print "Option "_go_c" is only allowed once" > "/dev/stderr"}
      extra_par = extra_par " -Q"
      qemu_mode = 1
      continue
    } else 
    if (_go_c == "U") {
      if (unicorn_mode) { print "Option "_go_c" is only allowed once" > "/dev/stderr"}
      extra_par = extra_par " -U"
      unicorn_mode = 1
      continue
    } else 
    if (_go_c == "?") {
      exit 1
    } else 
      usage()
  } # while options

  if (!mem_limit) mem_limit = "none"
  if (!timeout) timeout = "none"

  # get program args
  i = 0
  prog_args_string = ""
  for (; Optind < ARGC; Optind++) {
    prog_args[i++] = ARGV[Optind]
    if (i > 1)
      prog_args_string = prog_args_string" "ARGV[Optind]
  }

  # sanity checks
  if (!prog_args[0] || !in_dir || !out_dir) usage()

  target_bin = prog_args[0] 

  # Do a sanity check to discourage the use of /tmp, since we can't really
  # handle this safely from an awk script.

  if (!ENVIRON["AFL_ALLOW_TMP"]) {
    dirlist[0] = in_dir
    dirlist[1] = target_bin
    dirlist[2] = out_dir
    dirlist[3] = stdin_file
    "pwd" | getline dirlist[4] # current directory
    for (dirind in dirlist) {
      dir = dirlist[dirind]

      if (dir ~ /^(\/var)?\/tmp/) {
        print "[-] Error: do not use this script in /tmp or /var/tmp." > "/dev/stderr"
        exit 1
      }
    }
    delete dirlist
  }

  # If @@ is specified, but there's no -f, let's come up with a temporary input
  # file name.

  trace_dir = out_dir "/.traces"

  if (!stdin_file) {
    found_atat = 0
    for (prog_args_ind in prog_args) {
      if (match(prog_args[prog_args_ind], "@@") != 0) {
        found_atat = 1
        break
      }
    }
    if (found_atat) {
      stdin_file = trace_dir "/.cur_input"
    }
  }

  # Check for obvious errors.

  if (mem_limit && mem_limit != "none" && mem_limit < 5) {
    print "[-] Error: dangerously low memory limit." > "/dev/stderr"
    exit 1
  }

  if (timeout && timeout != "none" && timeout < 10) {
    print "[-] Error: dangerously low timeout." > "/dev/stderr"
    exit 1
  }

  if (target_bin && !exists_and_is_executable(target_bin)) {

    "command -v "target_bin" 2>/dev/null" | getline tnew
    if (!tnew || !exists_and_is_executable(tnew)) {
      print "[-] Error: binary '"target_bin"' not found or not executable." > "/dev/stderr"
      exit 1
    }
    target_bin = tnew
  }

  if (!ENVIRON["AFL_SKIP_BIN_CHECK"] && !qemu_mode && !frida_mode && !unicorn_mode) {
    if (0 != system( "grep -q __AFL_SHM_ID "target_bin )) {
      print "[-] Error: binary '"target_bin"' doesn't appear to be instrumented." > "/dev/stderr"
      exit 1
    }
  }

  if (0 != system( "test -d "in_dir )) {
    print "[-] Error: directory '"in_dir"' not found." > "/dev/stderr"
    exit 1
  }

  #if (0 == system( "test -d "in_dir"/default" )) {
  #  in_dir = in_dir "/default"
  #}
  #
  #if (0 == system( "test -d "in_dir"/queue" )) {
  #  in_dir = in_dir "/queue"
  #}

  system("rm -rf "trace_dir" 2>/dev/null");
  system("rm "out_dir"/id[:_]* 2>/dev/null")

  "ls "out_dir"/* 2>/dev/null | wc -l" | getline noofentries
  if (0 == system( "test -d "out_dir" -a "noofentries" -gt 0" )) {
    print "[-] Error: directory '"out_dir"' exists and is not empty - delete it first." > "/dev/stderr"
    exit 1
  }

  # Check for the more efficient way to copy files...
  if (0 != system("mkdir -p -m 0700 "trace_dir)) {
    print "[-] Error: Cannot create directory "trace_dir > "/dev/stderr"
    exit 1
  }

  if (stdin_file) {
    # truncate input file
    printf "" > stdin_file
    close( stdin_file )
  }

  # First we look in PATH
  if (0 == system("command -v afl-showmap >/dev/null 2>&1")) {
    "command -v afl-showmap 2>/dev/null" | getline showmap
  } else {
    # then we look in the current directory
    if (0 == system("test -x ./afl-showmap")) {
      showmap = "./afl-showmap"
    } else {
      if (ENVIRON["AFL_PATH"]) {
        showmap = ENVIRON["AFL_PATH"] "/afl-showmap"
      }
    }
  }

  if (!showmap || 0 != system("test -x "showmap )) {
    print "[-] Error: can't find 'afl-showmap' - please set AFL_PATH." > "/dev/stderr"
    exit 1
  }

  # get list of input filenames sorted by size
  i = 0
  # yuck, gnu stat is option incompatible to bsd stat
  # we use a heuristic to differentiate between
  # GNU stat and other stats
  "stat --version 2>/dev/null" | getline statversion
  if (statversion ~ /GNU coreutils/) {
    stat_format = "-c '%s %n'" # GNU
  } else {
    stat_format = "-f '%z %N'" # *BSD, MacOS
  }
  cmdline = "(cd "in_dir" && find . \\( ! -name \".*\" -a -type d \\) -o -type f -exec stat "stat_format" \\{\\} + | sort -k1n -k2r)"
  #cmdline = "ls "in_dir" | (cd "in_dir" && xargs stat "stat_format" 2>/dev/null) | sort -k1n -k2r"
  #cmdline = "(cd "in_dir" && stat "stat_format" *) | sort -k1n -k2r"
  #cmdline = "(cd "in_dir" && ls | xargs stat "stat_format" ) | sort -k1n -k2r"
  while (cmdline | getline) {
    sub(/^[0-9]+ (\.\/)?/,"",$0)
    infilesSmallToBigFull[i] = $0
    sub(/.*\//, "", $0)
    infilesSmallToBig[i] = $0
    infilesSmallToBigMap[infilesSmallToBig[i]] = infilesSmallToBigFull[i]
    infilesSmallToBigFullMap[infilesSmallToBigFull[i]] = infilesSmallToBig[i]
    i++
  }
  in_count = i

  first_file = infilesSmallToBigFull[0]
  
  #if (0 == system("test -d ""\""in_dir"/"first_file"\"")) {
  #  print "[-] Error: The input directory is empty or contains subdirectories - please fix." > "/dev/stderr"
  #  exit 1
  #}

  system(">\""in_dir"/.afl-cmin.test\"")
  if (0 == system("ln \""in_dir"/.afl-cmin.test\" "trace_dir"/.link_test")) {
    cp_tool = "ln"
  } else {
    cp_tool = "cp"
  }
  system("rm -f \""in_dir"/.afl-cmin.test\"")

  if (!ENVIRON["AFL_SKIP_BIN_CHECK"]) {
    # Make sure that we can actually get anything out of afl-showmap before we
    # waste too much time.

    print "[*] Testing the target binary..."

    if (!stdin_file) {
      system( "AFL_CMIN_ALLOW_ANY=1 "AFL_CMIN_CRASHES_ONLY"\""showmap"\" -m "mem_limit" -t "timeout" -o \""trace_dir"/.run_test\" -Z "extra_par" -- \""target_bin"\" "prog_args_string" <\""in_dir"/"first_file"\"")
    } else {
      system("cp \""in_dir"/"first_file"\" "stdin_file)
      system( "AFL_CMIN_ALLOW_ANY=1 "AFL_CMIN_CRASHES_ONLY"\""showmap"\" -m "mem_limit" -t "timeout" -o \""trace_dir"/.run_test\" -Z "extra_par" -A \""stdin_file"\" -- \""target_bin"\" "prog_args_string" </dev/null")
    }

    first_count = 0

    runtest = trace_dir"/.run_test"
    while ((getline < runtest) > 0) {
      ++first_count
    }

    if (first_count) {
      print "[+] OK, "first_count" tuples recorded."
    } else {
      print "[-] Error: no instrumentation output detected (perhaps crash or timeout)." > "/dev/stderr"
      if (!ENVIRON["AFL_KEEP_TRACES"]) {
        system("rm -rf "trace_dir" 2>/dev/null")
      }
      exit 1
    }
  }

  # Let's roll!

  #############################
  # STEP 1: Collecting traces #
  #############################

  print "[*] Obtaining traces for "in_count" input files in '"in_dir"'."

  cur = 0;
  if (!stdin_file) {
    print "    Processing "in_count" files (forkserver mode)..."
#    print AFL_CMIN_CRASHES_ONLY"\""showmap"\" -m "mem_limit" -t "timeout" -o \""trace_dir"\" -Z "extra_par" -i \""in_dir"\" -- \""target_bin"\" "prog_args_string
    retval = system( AFL_CMIN_CRASHES_ONLY"\""showmap"\" -m "mem_limit" -t "timeout" -o \""trace_dir"\" -Z "extra_par" -i \""in_dir"\" -- \""target_bin"\" "prog_args_string)
  } else {
    print "    Processing "in_count" files (forkserver mode)..."
#    print AFL_CMIN_CRASHES_ONLY"\""showmap"\" -m "mem_limit" -t "timeout" -o \""trace_dir"\" -Z "extra_par" -i \""in_dir"\" -A \""stdin_file"\" -- \""target_bin"\" "prog_args_string" </dev/null"
    retval = system( AFL_CMIN_CRASHES_ONLY"\""showmap"\" -m "mem_limit" -t "timeout" -o \""trace_dir"\" -Z "extra_par" -i \""in_dir"\" -A \""stdin_file"\" -- \""target_bin"\" "prog_args_string" </dev/null")
  }

  if (retval && !AFL_CMIN_CRASHES_ONLY) {
    print "[!] Exit code "retval" != 0 received from afl-showmap, terminating..."

    if (!ENVIRON["AFL_KEEP_TRACES"]) {
      system("rm -rf "trace_dir" 2>/dev/null")
      system("rmdir "out_dir)
    }
    exit retval
  }

  #######################################################
  # STEP 2: register smallest input file for each tuple #
  # STEP 3: copy that file (at most once)               #
  #######################################################

  print "[*] Processing traces for input files in '"in_dir"'."

  cur = 0
  out_count = 0
  tuple_count = 0

  # from rare to frequent new tuples
  # get the best (smallest) file for it
  # and copy it
  while (cur < in_count) {
    fn = infilesSmallToBig[cur]
    ++cur
    printf "\r    Processing file "cur"/"in_count
    # create path for the trace file from afl-showmap
    tracefile_path = trace_dir"/"fn
    # gather all keys, and count them
    while ((getline line < tracefile_path) > 0) {
        key = line
        if (!(key in key_count)) {
          ++tuple_count
        }
        ++key_count[key]
        if (! (key in best_file)) {
            # this is the best file for this key
            best_file[key] = fn
#printf "BEST_FILE[%d]=\"%s\"\n",key,fn | "sort -t'[' -k2 > "trace_dir"/.candidate_script"
        }
#printf "%d %s\n",key,fn > trace_dir"/.candidate_list"
    }
    close(tracefile_path)
  }
  print ""

  # sort keys
  sortedKeys = trace_dir"/.all_uniq"
  sortKeysCmd = "sort -k1n > "sortedKeys
  for (key in key_count) {
     printf "%7d %s\n",key_count[key],key | sortKeysCmd
  }
  close(sortKeysCmd)

  # iterate over keys from rare to frequent and
  # copy best file
  while ((getline < sortedKeys) > 0) {

    # split
    nrFields = split($0, field, / +/)
#print nrFields" Felder: '"field[0]"',  '"field[1]"',  '"field[2]"',  '"field[3]"'"
    key = field[nrFields]

    ++tcnt;
    printf "\r    Processing tuple "tcnt"/"tuple_count" with count "key_count[key]"..."
    if (key in keyAlreadyKnown) {
      continue
    }

    fn = best_file[key]
    # gather all tuples from the best file for this key
    tracedfn = trace_dir"/"fn
    while ((getline < tracedfn) > 0) {
      keyAlreadyKnown[$0] = ""
    }
    close(tracedfn)

    # copy file unless already done
    if (! (fn in file_already_copied)) {
      realfile = infilesSmallToBigMap[fn]
      system(cp_tool" \""in_dir"/"realfile"\" \""out_dir"/"fn"\"")
      file_already_copied[fn] = ""
      ++out_count
      #printf "tuple nr %d (%d cnt=%d) -> %s\n",tcnt,key,key_count[key],fn > trace_dir"/.log"
    }
  }
  close(sortedKeys)
  print ""
  print "[+] Found "tuple_count" unique tuples across "in_count" files."

  if (out_count == 1) {
    print "[!] WARNING: All test cases had the same traces, check syntax!"
  }
  print "[+] Narrowed down to "out_count" files, saved in '"out_dir"'."

  if (!ENVIRON["AFL_KEEP_TRACES"]) {
    system("rm -rf "trace_dir" 2>/dev/null")
  }

  exit 0
}
EOF<|MERGE_RESOLUTION|>--- conflicted
+++ resolved
@@ -122,10 +122,6 @@
 "AFL_FORKSRV_INIT_TMOUT: time the fuzzer waits for the forkserver to come up\n" \
 "AFL_KEEP_TRACES: leave the temporary <out_dir>/.traces directory\n" \
 "AFL_KILL_SIGNAL: Signal delivered to child processes on timeout (default: SIGKILL)\n" \
-<<<<<<< HEAD
-=======
-"AFL_NO_FORKSRV: run target via execve instead of using the forkserver\n" \
->>>>>>> c55f7af6
 "AFL_PATH: path for the afl-showmap binary if not found anywhere in PATH\n" \
 "AFL_PRINT_FILENAMES: If set, the filename currently processed will be " \
       "printed to stdout\n" \
